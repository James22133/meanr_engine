--- conflicted
+++ resolved
@@ -1,83 +1,101 @@
-# Mean Reversion Pairs Trading Engine
-
+Mean Reversion Pairs Trading Engine
 A quantitative trading engine that implements a pairs trading strategy using mean reversion principles, Kalman filtering, and regime detection.
 
-## Features
+Features
+ETF data fetching and preprocessing
 
-- ETF data fetching and preprocessing
-- Cointegration analysis for pair selection
-- Kalman filter for dynamic spread modeling
-- Composite scoring of pairs using cointegration, ADF, Hurst and Z-score volatility
-- Hidden Markov Model for regime detection
-- Backtesting engine with:
-  - Position sizing based on volatility targeting
-  - Stop-loss and take-profit management
-  - Transaction cost modeling
-  - Performance metrics calculation
-- Visualization tools for:
-  - Equity curves and drawdowns
-  - Monthly returns heatmaps
-  - Trade distributions
-  - Regime-specific performance
-  - Performance metrics
+Cointegration analysis for pair selection
 
-## Installation
+Kalman filter for dynamic spread modeling
 
-1. Clone the repository:
-```bash
+Composite scoring of pairs using cointegration, ADF, Hurst and Z-score volatility
+
+Hidden Markov Model for regime detection
+
+Backtesting engine with:
+
+Position sizing based on volatility targeting
+
+Stop-loss and take-profit management
+
+Transaction cost modeling
+
+Performance metrics calculation
+
+Visualization tools for:
+
+Equity curves and drawdowns
+
+Monthly returns heatmaps
+
+Trade distributions
+
+Regime-specific performance
+
+Performance metrics
+
+Installation
+Clone the repository:
+
+bash
+Copy
+Edit
 git clone https://github.com/yourusername/meanr_engine.git
 cd meanr_engine
-```
+Create and activate a virtual environment:
 
-2. Create and activate a virtual environment:
-```bash
+bash
+Copy
+Edit
 python -m venv venv
 source venv/bin/activate  # On Windows: .\venv\Scripts\activate
-```
+Install dependencies:
 
-3. Install dependencies:
-```bash
+bash
+Copy
+Edit
 pip install -r requirements.txt
-```
+The list includes core packages such as hmmlearn and pykalman which are required for regime detection and Kalman filtering.
 
-The list includes core packages such as `hmmlearn` and `pykalman` which are
-required for regime detection and Kalman filtering.
+Usage
+Run the main engine:
 
-## Usage
-
-Run the main engine:
-```bash
+bash
+Copy
+Edit
 python run_engine.py --config config.yaml
-```
-
 Optional flags include:
 
-- `--config PATH` - path to the configuration file (defaults to `config.yaml`)
+--config PATH - path to the configuration file (defaults to config.yaml)
 
-### Parameter Grid Search
-
+Parameter Grid Search
 To evaluate different threshold combinations, run the grid search mode:
 
-```bash
+bash
+Copy
+Edit
 python run_engine.py --mode grid-search \
     --entry-thresholds 1.5,2.0 \
     --exit-thresholds 0.1 \
     --stop-loss-ks 2.0
-```
-
-Ranges may also be specified in the `grid_search` section of `config.yaml`.
-Results are printed and saved to `grid_search_results.csv`.
+Ranges may also be specified in the grid_search section of config.yaml. Results are printed and saved to grid_search_results.csv.
 
 Running the engine will:
-1. Fetch ETF data
-2. Detect market regimes
-3. Generate trading signals
-4. Run the backtest
-5. Generate performance reports and visualizations
 
-## Project Structure
+Fetch ETF data
 
-```
+Detect market regimes
+
+Generate trading signals
+
+Run the backtest
+
+Generate performance reports and visualizations
+
+Project Structure
+kotlin
+Copy
+Edit
 meanr_engine/
 ├── backtest/
 │   ├── __init__.py
@@ -92,67 +110,45 @@
 ├── run_engine.py
 ├── requirements.txt
 └── README.md
-```
+Live Simulation with Alpaca
+alpaca_backtrader_sim.py runs the pairs strategy using Backtrader and Alpaca's paper trading API. Pass your Alpaca credentials and choose between backtest or live modes. Multiple pairs can be traded simultaneously by providing them via the --pairs option:
 
-## Live Simulation with Alpaca
-
-`alpaca_backtrader_sim.py` runs the pairs strategy using Backtrader and
-Alpaca's paper trading API. Pass your Alpaca credentials and choose
-<<<<<<< HEAD
-between backtest or live modes. Multiple pairs can be traded
-simultaneously by providing them via the `--pairs` option:
-
-```bash
+bash
+Copy
+Edit
 python alpaca_backtrader_sim.py --api_key YOUR_KEY --secret_key YOUR_SECRET \
     --pairs VLO/XLE,COP/CVX,EFA/QQQ --mode backtest
-=======
-between backtest or live modes:
+Backtest mode fetches historical data from Alpaca while live mode subscribes to daily bars for simulated execution.
 
-```bash
-python alpaca_backtrader_sim.py --api_key YOUR_KEY --secret_key YOUR_SECRET --mode backtest
->>>>>>> 0f730a37
-```
-
-Backtest mode fetches historical data from Alpaca while live mode
-subscribes to daily bars for simulated execution.
-
-## Running Tests
-
+Running Tests
 Before running the tests, ensure all dependencies are installed:
 
-```bash
+bash
+Copy
+Edit
 pip install -r requirements.txt
-```
+The requirements.txt file includes pytest>=8.0, which provides the test runner used by the scripts/run_tests.sh helper.
 
-The `requirements.txt` file includes `pytest>=8.0`, which provides the test
-runner used by the `scripts/run_tests.sh` helper.
-
-Running `pytest` or the helper script without these packages (e.g. `hmmlearn`,
-`pykalman`) will result in import errors.
+Running pytest or the helper script without these packages (e.g. hmmlearn, pykalman) will result in import errors.
 
 Then execute the bundled test runner from the repository root:
 
-```bash
+bash
+Copy
+Edit
 ./scripts/run_tests.sh
-```
+This script adds the project root to PYTHONPATH before invoking pytest.
 
-This script adds the project root to `PYTHONPATH` before invoking `pytest`.
+Configuration
+All parameters are stored in config.yaml, which is read at runtime by config.load_config(). Edit this file to tweak tickers, thresholds and other settings.
 
-## Configuration
-
-All parameters are stored in `config.yaml`, which is read at runtime by
-`config.load_config()`. Edit this file to tweak tickers, thresholds and other
-settings.
-
-`CROSSVAL_TRAIN_DAYS` and `CROSSVAL_TEST_DAYS` control the size of the rolling
-training and testing windows used in `run_engine.py`. The engine trains models
-on the most recent `CROSSVAL_TRAIN_DAYS` of data, evaluates on the following
-`CROSSVAL_TEST_DAYS`, then advances the window by the test period length to
-create the next fold.
+CROSSVAL_TRAIN_DAYS and CROSSVAL_TEST_DAYS control the size of the rolling training and testing windows used in run_engine.py. The engine trains models on the most recent CROSSVAL_TRAIN_DAYS of data, evaluates on the following CROSSVAL_TEST_DAYS, then advances the window by the test period length to create the next fold.
 
 Example snippet:
 
-```yaml
+yaml
+Copy
+Edit
 ETF_TICKERS:
   - XOM
   - CVX
@@ -162,32 +158,23 @@
   XOM_CVX:
     entry_threshold: 1.8
     exit_threshold: 0.6
-```
-
-## Pair Scoring
-
+Pair Scoring
 Pairs are ranked using four metrics:
 
-- Rolling cointegration p-value
-- Rolling Hurst exponent
-- Rolling ADF test p-value
-- Z-score volatility
+Rolling cointegration p-value
 
-Each metric is min-max normalized across all candidate pairs. The final score is
-`1 - mean(normalized metrics)` so that lower p-values or lower Hurst values
-(indicating stronger mean reversion) lead to higher scores. The `TOP_N_PAIRS`
-parameter defines how many of the highest scoring pairs are kept for signal
-generation and backtesting. Increase this value in `config.yaml` to consider
-more pairs or reduce it to focus on fewer.
+Rolling Hurst exponent
 
-These relaxed statistical metrics are now used for scoring rather than strict
-threshold-based filtering, allowing borderline pairs to be considered while
-still prioritizing the strongest candidates.
+Rolling ADF test p-value
 
-## License
+Z-score volatility
 
-This project is licensed under the [MIT License](LICENSE).
+Each metric is min-max normalized across all candidate pairs. The final score is 1 - mean(normalized metrics) so that lower p-values or lower Hurst values (indicating stronger mean reversion) lead to higher scores. The TOP_N_PAIRS parameter defines how many of the highest scoring pairs are kept for signal generation and backtesting. Increase this value in config.yaml to consider more pairs or reduce it to focus on fewer.
 
-## Contributing
+These relaxed statistical metrics are now used for scoring rather than strict threshold-based filtering, allowing borderline pairs to be considered while still prioritizing the strongest candidates.
 
-Contributions are welcome! Please feel free to submit a Pull Request. +License
+This project is licensed under the MIT License.
+
+Contributing
+Contributions are welcome! Please feel free to submit a Pull Request.