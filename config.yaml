# Enhanced Mean Reversion Pairs Trading Engine Configuration

# Data configuration
data:
  symbols:
    - "SPY"
    - "QQQ"
    - "IWM"
    - "EFA"
    - "EMB"
    - "GLD"
    - "SLV"
    - "USO"
    - "TLT"
    - "IEF"
    - "XOM"
    - "CVX"
    - "SLB"
    - "HAL"
    - "MPC"
    - "VLO"
    - "COP"
    - "EOG"
    - "DVN"
    - "ET"
    - "EPD"
    - "OXY"
    - "XLE"
    - "AGG"
    - "PPLT"
    - "UNG"
    - "BNO"
    - "XLK"
    - "SMH"
  start_date: "2018-01-01"
  end_date: "2024-12-31"
  use_cache: false
  force_refresh: false

# Signal generation configuration
signals:
  lookback: 20
  entry_threshold: 1.4
  exit_threshold: 0.2
  max_holding_days: 30
  zscore_window: 20
  entry_quantile: 0.8
  exit_quantile: 0.6
  allow_all_regimes: true
  use_adaptive_thresholds: true
  zscore_quantile_window: 60
  
  # Dynamic threshold adjustments
  adaptive_thresholds:
    enabled: true
    volatility_scaling: true
    spread_volatility_window: 60
    volatility_multiplier: 1.5  # Scale thresholds by recent volatility
    
    # Market condition adjustments
    high_vol_multiplier: 1.2   # Higher thresholds in high vol
    low_vol_multiplier: 0.8    # Lower thresholds in low vol
    trend_adjustment: true     # Adjust for trending markets
    
    # Signal confidence
    min_signal_confidence: 0.6  # Minimum confidence for trade entry
    kalman_filter_enabled: true # Use Kalman filter for mean estimation

# Regime detection configuration
regime:
  hmm_n_components: 3
  regime_volatility_window: 20
  stable_regime_index: 0
  regime_entry_only: true
  allowed_entry_regimes: [0, 1]

# Backtest configuration
backtest:
  initial_capital: 1000000
  target_volatility: 0.15
  slippage_bps: 15.0
  commission_bps: 10.0
  stop_loss_k: 2.0
  zscore_entry_threshold: 1.4
  zscore_exit_threshold: 0.2
  max_hold_days: 20
  target_profit_pct: 0.05
  rebalance_freq: 21
  max_concurrent_positions: 5
  execution_timing: true
  execution_penalty_factor: 1.05
<<<<<<< HEAD
  behavioral_execution: true
  include_unhealthy_pairs: false
  health_strict_mode: true
  stress_filtering: true
=======
# conflict markers removed here 
  behavioral_execution: true
  include_unhealthy_pairs: false
  stress_filtering: true
# conflict markers removed here 
>>>>>>> 2c9a80d0
  risk_control:
    atr_multiplier: 2.0
    atr_period: 14
    max_drawdown_per_pair: 0.05
    max_drawdown_per_trade: 0.02
    max_pair_exposure: 0.1
    volatility_target: 0.15
  
  # Dynamic position sizing
  volatility_targeting: true
  target_pair_volatility: 0.20
  position_size_method: "volatility_scaled"
  max_position_size: 0.15
  
  # Risk management
  max_drawdown_per_pair: 0.10
  max_portfolio_drawdown: 0.20
  correlation_threshold: 0.70

# Enhanced metrics configuration
metrics:
  risk_free_rate: 0.02
  confidence_level: 0.95
  periods_per_year: 252
  benchmark_sharpe: 1.0

# Statistical thresholds for enhanced pair selection
statistical:
  adf_pvalue_max: 0.15
  coint_pvalue_max: 0.15
  r_squared_min: 0.5
  correlation_min: 0.55
  hurst_threshold: 0.65
  min_observations: 252

# Pair selection configuration
pair_selection:
  min_correlation: 0.4
  correlation_window: 60
  min_spread_stability: 0.3
  spread_stability_window: 60
  max_zscore_volatility: 2.0
  min_cointegration_stability: 0.2
  stability_lookback: 20
  min_data_points: 100
  top_n_pairs: 5
  sector_filter_enabled: false
  min_pair_sharpe: 0.5

# Scoring weights for pair selection
scoring_weights:
  cointegration: 0.3
  hurst: 0.2
  adf: 0.15
  zscore_vol: 0.15
  correlation: 0.1
  spread_stability: 0.1

# Risk management configuration
risk_management:
  stop_loss:
    mode: "atr"
    atr_lookback: 20
    atr_multiplier: 2.0
    fixed_multiplier: 0.02
  
  skew_filter:
    enabled: true
    lookback: 60
    min_down_up_ratio: 0.5
    min_sortino: 0.5
  
  position_sizing:
    regime_aware: true
    base_size: 0.1
    regime_multipliers:
      high_volatility: 0.5
      low_volatility: 1.5
      transition: 1.0
  
  risk_metrics:
    risk_free_rate: 0.02
    benchmark_sharpe: 1.0

# Risk control configuration
risk_control:
  atr_multiplier: 2.0
  atr_period: 14
  max_drawdown_per_pair: 0.05
  max_drawdown_per_trade: 0.02
  max_pair_exposure: 0.1
  volatility_scaling: true
  max_pct_portfolio: 0.10
  max_leverage: 2.0
  max_total_exposure: 1.5
  max_concurrent_trades_per_pair: 2
  min_risk_reward_ratio: 1.5
  max_correlation_exposure: 0.3

# Sector mapping
sector_map:
  XOM: Energy
  CVX: Energy
  SLB: Energy
  HAL: Energy
  MPC: Energy
  VLO: Energy
  COP: Energy
  EOG: Energy
  DVN: Energy
  ET: Energy
  EPD: Energy
  OXY: Energy

# Manual pair list
manual_pair_list:
  - ["XOM", "CVX"]
  - ["COP", "XOM"]
  - ["SLB", "HAL"]
  - ["MPC", "VLO"]
  - ["EOG", "DVN"]

# Pair-specific parameters
pair_params:
  XOM_CVX:
    entry_threshold: 1.5
    exit_threshold: 0.5
    stop_loss_k: 2.0
    max_holding_days: 20
    min_days_between_trades: 5
    profit_target_pct: 0.02
  COP_XOM:
    entry_threshold: 1.5
    exit_threshold: 0.4
    stop_loss_k: 2.2
    max_holding_days: 15
    min_days_between_trades: 7
    profit_target_pct: 0.015

# Grid search parameters
grid_search:
  entry_thresholds: [1.5, 2.0, 2.5]
  exit_thresholds: [0.1, 0.2, 0.3]
  stop_loss_ks: [2.0, 2.5, 3.0]

# Walk-forward validation parameters
walkforward:
  train_months: 24
  test_months: 6
  z_entry_values: [1.0, 1.5, 2.0]
  z_exit_values: [0.5, 0.0]
  scoring_metric: sharpe_ratio

# Legacy parameters (for backward compatibility)
ETF_TICKERS:
  - "SPY"
  - "QQQ"
  - "IWM"
  - "EFA"
  - "EMB"
  - "GLD"
  - "SLV"
  - "USO"
  - "TLT"
  - "IEF"
  - "XOM"
  - "CVX"
  - "SLB"
  - "HAL"
  - "MPC"
  - "VLO"
  - "COP"
  - "EOG"
  - "DVN"
  - "ET"
  - "EPD"
  - "OXY"
  - "XLE"
  - "AGG"
  - "PPLT"
  - "UNG"
  - "BNO"
  - "XLK"
  - "SMH"
START_DATE: "2018-01-01"
END_DATE: "2024-12-31"
use_cache: false
force_refresh: false
COINTEGRATION_WINDOW: 60
COINTEGRATION_PVALUE_THRESHOLD: 0.15
ZSCORE_WINDOW: 20
HMM_N_COMPONENTS: 3
REGIME_VOLATILITY_WINDOW: 20
STABLE_REGIME_INDEX: 0
TOP_N_PAIRS: 5
SECTOR_FILTER_ENABLED: true
ALLOW_ALL_REGIMES: true
USE_ADAPTIVE_THRESHOLDS: true
ZSCORE_QUANTILE_WINDOW: 60
ENTRY_QUANTILE: 0.9
EXIT_QUANTILE: 0.5
MIN_PAIR_SHARPE: 0.8
REGIME_ENTRY_ONLY: true
ALLOWED_ENTRY_REGIMES: [0, 1]
min_days_between_trades: 5

# Regime detection and filtering
regime_detection:
  enabled: true
  method: "vix_based"  # Options: vix_based, hmm, trend_filter
  vix_threshold_high: 25.0  # High volatility regime threshold
  vix_threshold_low: 15.0   # Low volatility regime threshold
  
  # Regime-specific adjustments
  high_volatility_multiplier: 0.5  # Reduce position size in high vol
  low_volatility_multiplier: 1.2   # Increase position size in low vol
  trend_regime_threshold: 0.6      # Disable reversion if trend > 0.6
  
  # Market regime indicators
  use_vix_filter: true
  use_trend_filter: true
  use_sentiment_filter: false  # Future enhancement

# Enhanced regime filtering configuration
regime_filtering:
  enabled: true
  
  # VIX-based volatility filtering
  use_vix_filter: true
  vix_threshold_high: 25.0
  vix_threshold_low: 15.0
  vix_lookback: 5  # Days to average VIX
  
  # Trend-based filtering
  use_trend_filter: true
  trend_window: 60
  trend_slope_threshold: 0.6
  trend_ma_window: 20
  
  # Rolling Sharpe ratio filtering
  use_rolling_sharpe_filter: true
  rolling_sharpe_window: 60
  rolling_sharpe_min: 0.2
  rolling_sharpe_lookback: 252  # 1 year
  
  # Market condition filters
  use_market_regime_filter: true
  market_regime_window: 20
  min_regime_stability: 0.7
  
  # Position sizing based on regime
  regime_position_sizing:
    high_volatility_multiplier: 0.5
    low_volatility_multiplier: 1.5
    trending_multiplier: 0.3
    mean_reverting_multiplier: 1.0<|MERGE_RESOLUTION|>--- conflicted
+++ resolved
@@ -89,18 +89,18 @@
   max_concurrent_positions: 5
   execution_timing: true
   execution_penalty_factor: 1.05
-<<<<<<< HEAD
+#conflict resolved here  wkkj7n-codex/modify-backtest-engine-with-slippage-and-filters
   behavioral_execution: true
   include_unhealthy_pairs: false
   health_strict_mode: true
   stress_filtering: true
-=======
+#conflict resolved here 
 # conflict markers removed here 
   behavioral_execution: true
   include_unhealthy_pairs: false
   stress_filtering: true
 # conflict markers removed here 
->>>>>>> 2c9a80d0
+#conflict resolved here  main
   risk_control:
     atr_multiplier: 2.0
     atr_period: 14
