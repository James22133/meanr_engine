--- conflicted
+++ resolved
@@ -10,7 +10,7 @@
 # Import modules
 from data.fetch_data import fetch_etf_data, DataFetchError
 import sys
-from pairs.pair_analysis import calculate_cointegration, apply_kalman_filter, calculate_spread_and_zscore
+from pairs.pair_analysis import calculate_cointegration, apply_kalman_filter, calculate_spread_and_zscore, rolling_cointegration, hurst_exponent, adf_pvalue, rolling_hurst, rolling_adf
 from regime.regime_detection import calculate_volatility, train_hmm, predict_regimes
 from backtest import (
     PairsBacktest,
@@ -35,6 +35,20 @@
 # after training the HMM. For now, let's assume regime 0 is stable.
 STABLE_REGIME_INDEX = 0
 
+# --- Enhancement: Top-N Pair Selection Parameter ---
+TOP_N_PAIRS = 5
+
+# --- Enhancement: Composite Scoring Function ---
+def compute_pair_score(coint_p, hurst, adf_p, zscore_vol):
+    # Lower is better for all metrics; normalize to [0,1] for each
+    metrics = np.array([coint_p, hurst, adf_p, zscore_vol])
+    # If any metric is nan, set to 1 (worst)
+    metrics = np.where(np.isnan(metrics), 1.0, metrics)
+    # Min-max normalization (safe for small N)
+    norm = (metrics - metrics.min()) / (metrics.max() - metrics.min() + 1e-8)
+    # Equal weights for now
+    return 1 - norm.mean()  # Higher score is better
+
 # --- Data Fetching ---
 logger.info(f"Fetching data for {ETF_TICKERS}...")
 try:
@@ -75,6 +89,7 @@
 # --- Pairs Trading Analysis and Signal Generation ---
 logger.info("Performing pairs analysis and generating signals...")
 pairs_data = {}
+metrics_list = []
 # Iterate through all unique pairs
 for i in range(len(data.columns)):
     for j in range(i + 1, len(data.columns)):
@@ -87,44 +102,61 @@
 
         # Ensure price series are aligned and have enough data
         aligned_prices = pd.concat([price_y, price_X], axis=1).dropna()
-        if len(aligned_prices) < COINTEGRATION_WINDOW + ZSCORE_WINDOW:
+        if len(aligned_prices) < 80:  # 60 for rolling coint, 20 for zscore
             logger.info(f"Skipping pair {asset1_ticker}-{asset2_ticker}: Not enough data.")
             continue
 
-        # Use aligned prices for subsequent calculations
         price_y_aligned = aligned_prices.iloc[:, 0]
         price_X_aligned = aligned_prices.iloc[:, 1]
 
-        # Check cointegration on the most recent window
-        coint_y = price_y_aligned.tail(COINTEGRATION_WINDOW)
-        coint_x = price_X_aligned.tail(COINTEGRATION_WINDOW)
-        coint_t, coint_p, _ = calculate_cointegration(coint_y, coint_x)
-<<<<<<< HEAD
-        if coint_p > COINTEGRATION_PVALUE_THRESHOLD:
-            print(f"Skipping pair {asset1_ticker}-{asset2_ticker}: cointegration p-value {coint_p} exceeds threshold.")
-=======
-        if coint_p is None or coint_p > COINTEGRATION_P_THRESHOLD:
-            logger.info(
-                f"Skipping pair {asset1_ticker}-{asset2_ticker}: cointegration p-value {coint_p} exceeds threshold."
-            )
->>>>>>> c3639771
-            continue
-
-        # Apply Kalman Filter
-        # Note: Kalman filter needs input shaped (n_samples, n_features)
+        # --- Enhancement: Rolling Cointegration ---
+        rolling_coint_pvals = rolling_cointegration(price_y_aligned, price_X_aligned, window=60)
+        last_coint_p = rolling_coint_pvals.dropna().iloc[-1] if not rolling_coint_pvals.dropna().empty else 1.0
+
+        # --- Enhancement: Kalman Filter ---
         kf_states, kf_covs = apply_kalman_filter(price_y_aligned, price_X_aligned)
 
-        # Calculate Spread and Z-score
-        z_score = calculate_spread_and_zscore(
-            price_y_aligned, price_X_aligned, kf_states, rolling_window=ZSCORE_WINDOW
-        )
-
-        # Store pair data
-        pairs_data[(asset1_ticker, asset2_ticker)] = {
+        # --- Enhancement: Spread, Rolling Hurst, and Rolling ADF Filters ---
+        spread = price_y_aligned - pd.Series(kf_states[:, 1], index=price_X_aligned.index) * price_X_aligned
+        rolling_hurst_vals = rolling_hurst(spread.dropna(), window=60)
+        rolling_adf_vals = rolling_adf(spread.dropna(), window=60)
+        last_hurst = rolling_hurst_vals.dropna().iloc[-1] if not rolling_hurst_vals.dropna().empty else 1.0
+        last_adf_p = rolling_adf_vals.dropna().iloc[-1] if not rolling_adf_vals.dropna().empty else 1.0
+        # --- Enhancement: Z-score Volatility ---
+        z_score = calculate_spread_and_zscore(price_y_aligned, price_X_aligned, kf_states, rolling_window=ZSCORE_WINDOW)
+        zscore_vol = z_score.rolling(60).std().dropna().iloc[-1] if z_score.rolling(60).std().dropna().size > 0 else 1.0
+
+        # --- Enhancement: Composite Score ---
+        score = compute_pair_score(last_coint_p, last_hurst, last_adf_p, zscore_vol)
+        logger.info(f"Pair {asset1_ticker}-{asset2_ticker}: coint_p={last_coint_p:.3f}, hurst={last_hurst:.3f}, adf_p={last_adf_p:.3f}, zscore_vol={zscore_vol:.3f}, score={score:.3f}")
+        metrics_list.append({
+            'pair': (asset1_ticker, asset2_ticker),
+            'coint_p': last_coint_p,
+            'hurst': last_hurst,
+            'adf_p': last_adf_p,
+            'zscore_vol': zscore_vol,
+            'score': score,
             'z_score': z_score,
             'kalman_states': kf_states,
-            # 'cointegration_p_value': coint_p # Optional: could add rolling cointegration here
-        }
+            'rolling_hurst': rolling_hurst_vals,
+            'rolling_adf': rolling_adf_vals,
+            'rolling_coint_pvals': rolling_coint_pvals
+        })
+
+# --- Enhancement: Top-N Pair Selection ---
+metrics_df = pd.DataFrame(metrics_list)
+metrics_df = metrics_df.sort_values('score', ascending=False)
+top_pairs = metrics_df.head(TOP_N_PAIRS)
+logger.info(f"Top {TOP_N_PAIRS} pairs selected: {top_pairs['pair'].tolist()}")
+
+# Only keep top-N pairs for signal generation and backtesting
+pairs_data = {row['pair']: {
+    'z_score': row['z_score'],
+    'kalman_states': row['kalman_states'],
+    'rolling_hurst': row['rolling_hurst'],
+    'rolling_adf': row['rolling_adf'],
+    'rolling_coint_pvals': row['rolling_coint_pvals']
+} for _, row in top_pairs.iterrows()}
 
 logger.info("Pairs analysis complete.")
 
@@ -137,24 +169,29 @@
     z_score = pair_data['z_score']
 
     # Align Z-score with the regime series index
-    # This ensures we only consider Z-scores on days for which we have regime data
     aligned_z_score, aligned_regimes = z_score.align(regime_series, join='inner')
 
-    # Generate raw signals based on Z-score (simplified entry/exit)
-    # Entry: Z-score > 2 (short spread) or Z-score < -2 (long spread)
-    # Exit: Z-score crosses 0
-    entry_short = aligned_z_score > 2
-    entry_long = aligned_z_score < -2
+    # --- Enhancement: Empirical Regime-Adaptive Z-Score Entry Thresholds ---
+    abs_z = aligned_z_score.abs()
+    stable_mask = aligned_regimes == STABLE_REGIME_INDEX
+    unstable_mask = aligned_regimes != STABLE_REGIME_INDEX
+    # Compute percentiles empirically
+    stable_thresh = np.percentile(abs_z[stable_mask].dropna(), 90) if abs_z[stable_mask].dropna().size > 0 else 1.8
+    unstable_thresh = np.percentile(abs_z[unstable_mask].dropna(), 95) if abs_z[unstable_mask].dropna().size > 0 else 2.5
+    entry_short = ((stable_mask) & (aligned_z_score > stable_thresh)) | \
+                  ((unstable_mask) & (aligned_z_score > unstable_thresh))
+    entry_long = ((stable_mask) & (aligned_z_score < -stable_thresh)) | \
+                 ((unstable_mask) & (aligned_z_score < -unstable_thresh))
     exit_signal = abs(aligned_z_score) < 0.1 # Close to zero
 
-    # Apply Regime Filter: Only trade in the stable regime
+    # Apply Regime Filter: Only trade in the stable regime (for entry)
     can_trade = (aligned_regimes == STABLE_REGIME_INDEX)
 
     # Filtered signals: only trigger if can_trade is True
     filtered_entry_short = entry_short & can_trade
     filtered_entry_long = entry_long & can_trade
     # Exits should happen regardless of regime to close positions
-    filtered_exit = exit_signal # & (position_is_open) - requires backtest state
+    filtered_exit = exit_signal
 
     # Combine signals for plotting/analysis
     signals = pd.DataFrame({
@@ -169,8 +206,6 @@
 
 logger.info("Regime-filtered signals generated.")
 
-<<<<<<< HEAD
-=======
 # --- Run Backtest ---
 logger.info("Running backtest across all pairs...")
 config = BacktestConfig(
@@ -183,7 +218,6 @@
     zscore_exit_threshold=0.1
 )
 
->>>>>>> c3639771
 # Codex's improved loop: run backtest per pair and aggregate
 pair_results = []
 
@@ -243,8 +277,11 @@
 metrics = overall_metrics
 
 print(f"Total trades: {len(all_trades)}")
+print(f"Closed trades: {len([t for t in all_trades if t.exit_date is not None])}")
 print(f"Nonzero daily returns: {(combined_daily_returns != 0).sum()}")
 print(f"Equity curve min/max: {combined_equity_curve.min()}, {combined_equity_curve.max()}")
+print(combined_equity_curve.head(10))
+print(combined_daily_returns.head(10))
 
 # --- Generate Performance Reports ---
 logger.info("Generating performance reports...")
