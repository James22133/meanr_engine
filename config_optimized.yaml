--- conflicted
+++ resolved
@@ -75,19 +75,19 @@
   max_concurrent_positions: 6  # Increased for more diversification
   execution_timing: true
   execution_penalty_factor: 1.05
-<<<<<<< HEAD
+#conflict resolved here  wkkj7n-codex/modify-backtest-engine-with-slippage-and-filters
   behavioral_execution: true
   include_unhealthy_pairs: false
   health_strict_mode: true
   stress_filtering: true
-=======
+#conflict resolved here 
 # conflict markers removed here  f3usdw-codex/modify-backtest-engine-with-slippage-and-filters
   behavioral_execution: true
   include_unhealthy_pairs: false
   stress_filtering: true
-=======
+#conflict resolved here 
 # conflict markers removed here  main
->>>>>>> 2c9a80d0
+#conflict resolved here  main
   regime_scaling: true
   regime_volatility_multiplier: 1.2  # More aggressive in volatile regimes
   regime_trend_multiplier: 1.1
